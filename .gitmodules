[submodule "Kitura-Build"]
	path = Kitura-Build
	url = https://github.com/IBM-Swift/Kitura-Build.git
	ignore = all
<<<<<<< HEAD
	branch = master
=======
	branch = develop
>>>>>>> b778495e
<|MERGE_RESOLUTION|>--- conflicted
+++ resolved
@@ -2,8 +2,4 @@
 	path = Kitura-Build
 	url = https://github.com/IBM-Swift/Kitura-Build.git
 	ignore = all
-<<<<<<< HEAD
-	branch = master
-=======
-	branch = develop
->>>>>>> b778495e
+	branch = master